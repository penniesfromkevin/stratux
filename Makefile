--- conflicted
+++ resolved
@@ -12,19 +12,14 @@
 	make xdump978 xdump1090 xgen_gdl90 $(PLATFORMDEPENDENT)
 
 xgen_gdl90:
-<<<<<<< HEAD
 	go get -t -d -v ./main ./test ./godump978 ./uatparse ./sensors
 	go get -u github.com/westphae/goflying/ahrs
 	go get -u github.com/westphae/goflying/ahrsweb
-	go build $(BUILDINFO) -p 4 main/gen_gdl90.go main/traffic.go main/gps.go main/network.go main/managementinterface.go main/sdr.go main/ping.go main/uibroadcast.go main/monotonic.go main/datalog.go main/equations.go main/sensors.go
-=======
-	go get -t -d -v ./main ./test ./godump978 ./uatparse
-	go build $(BUILDINFO) -p 4 main/gen_gdl90.go main/traffic.go main/gps.go main/network.go main/managementinterface.go main/sdr.go main/ping.go main/uibroadcast.go main/monotonic.go main/datalog.go main/equations.go main/cputemp.go
+	go build $(BUILDINFO) -p 4 main/gen_gdl90.go main/traffic.go main/gps.go main/network.go main/managementinterface.go main/sdr.go main/ping.go main/uibroadcast.go main/monotonic.go main/datalog.go main/equations.go main/sensors.go main/cputemp.go
 
 fancontrol:
 	go get -t -d -v ./main
 	go build $(BUILDINFO) -p 4 main/fancontrol.go main/equations.go main/cputemp.go
->>>>>>> d242233e
 
 xdump1090:
 	git submodule update --init
