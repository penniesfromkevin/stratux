/*
	Copyright (c) 2015-2016 Christopher Young
	Distributable under the terms of The "BSD New"" License
	that can be found in the LICENSE file, herein included
	as part of this header.

	gen_gdl90.go: Input demodulated UAT and 1090ES information, output GDL90. Heartbeat,
	 ownship, status messages, stats collection.
*/

package main

import (
	"bufio"
	"compress/gzip"
	"encoding/hex"
	"encoding/json"
	"flag"
	"fmt"
	"io"
	"io/ioutil"
	"log"
	"math"
	"os"
	"os/signal"
	"path/filepath"
	"runtime"
	"runtime/pprof"
	"strconv"
	"strings"
	"sync"
	"syscall"
	"time"

	"../uatparse"
	humanize "github.com/dustin/go-humanize"
	"github.com/ricochet2200/go-disk-usage/du"
)

// https://www.faa.gov/nextgen/programs/adsb/Archival/
// https://www.faa.gov/nextgen/programs/adsb/Archival/media/GDL90_Public_ICD_RevA.PDF

var logDirf string      // Directory for all logging
var debugLogf string    // Set according to OS config.
var dataLogFilef string // Set according to OS config.

const (
	configLocation = "/etc/stratux.conf"
	managementAddr = ":80"
	logDir         = "/var/log/"
	debugLogFile   = "stratux.log"
	dataLogFile    = "stratux.sqlite"
	//FlightBox: log to /root.
	logDir_FB           = "/root/"
	maxDatagramSize     = 8192
	maxUserMsgQueueSize = 25000 // About 10MB per port per connected client.

	UPLINK_BLOCK_DATA_BITS  = 576
	UPLINK_BLOCK_BITS       = (UPLINK_BLOCK_DATA_BITS + 160)
	UPLINK_BLOCK_DATA_BYTES = (UPLINK_BLOCK_DATA_BITS / 8)
	UPLINK_BLOCK_BYTES      = (UPLINK_BLOCK_BITS / 8)

	UPLINK_FRAME_BLOCKS     = 6
	UPLINK_FRAME_DATA_BITS  = (UPLINK_FRAME_BLOCKS * UPLINK_BLOCK_DATA_BITS)
	UPLINK_FRAME_BITS       = (UPLINK_FRAME_BLOCKS * UPLINK_BLOCK_BITS)
	UPLINK_FRAME_DATA_BYTES = (UPLINK_FRAME_DATA_BITS / 8)
	UPLINK_FRAME_BYTES      = (UPLINK_FRAME_BITS / 8)

	// assume 6 byte frames: 2 header bytes, 4 byte payload
	// (TIS-B heartbeat with one address, or empty FIS-B APDU)
	UPLINK_MAX_INFO_FRAMES = (424 / 6)

	MSGTYPE_UPLINK       = 0x07
	MSGTYPE_BASIC_REPORT = 0x1E
	MSGTYPE_LONG_REPORT  = 0x1F

	MSGCLASS_UAT = 0
	MSGCLASS_ES  = 1

	LON_LAT_RESOLUTION = float32(180.0 / 8388608.0)
	TRACK_RESOLUTION   = float32(360.0 / 256.0)

	/*
		GPS_TYPE_NMEA     = 0x01
		GPS_TYPE_UBX      = 0x02
		GPS_TYPE_SIRF     = 0x03
		GPS_TYPE_MEDIATEK = 0x04
		GPS_TYPE_FLARM    = 0x05
		GPS_TYPE_GARMIN   = 0x06
	*/

	GPS_TYPE_UBX8     = 0x08
	GPS_TYPE_UBX7     = 0x07
	GPS_TYPE_UBX6     = 0x06
	GPS_TYPE_PROLIFIC = 0x02
	GPS_TYPE_UART     = 0x01
	GPS_PROTOCOL_NMEA = 0x10
	GPS_PROTOCOL_UBX  = 0x30
	// other GPS types to be defined as needed

)

var logFileHandle *os.File
var usage *du.DiskUsage

var maxSignalStrength int

var stratuxBuild string
var stratuxVersion string

// CRC16 table generated to use to work with GDL90 messages.
var Crc16Table [256]uint16

// Current AHRS, pressure altitude, etc.
var mySituation SituationData

type WriteCloser interface {
	io.Writer
	io.Closer
}

type ReadCloser interface {
	io.Reader
	io.Closer
}

type msg struct {
	MessageClass     uint
	TimeReceived     time.Time
	Data             string
	Products         []uint32
	Signal_amplitude int
	Signal_strength  float64
	ADSBTowerID      string // Index in the 'ADSBTowers' map, if this is a parseable uplink message.
	uatMsg           *uatparse.UATMsg
}

// Raw inputs.
var MsgLog []msg

// Time gen_gdl90 was started.
var timeStarted time.Time

type ADSBTower struct {
	Lat                         float64
	Lng                         float64
	Signal_strength_now         float64 // Current RSSI (dB)
	Signal_strength_max         float64 // all-time peak RSSI (dB) observed for this tower
	Energy_last_minute          uint64  // Summation of power observed for this tower across all messages last minute
	Signal_strength_last_minute float64 // Average RSSI (dB) observed for this tower last minute
	Messages_last_minute        uint64
}

var ADSBTowers map[string]ADSBTower // Running list of all towers seen. (lat,lng) -> ADSBTower
var ADSBTowerMutex *sync.Mutex

// Construct the CRC table. Adapted from FAA ref above.
func crcInit() {
	var i uint16
	var bitctr uint16
	var crc uint16
	for i = 0; i < 256; i++ {
		crc = (i << 8)
		for bitctr = 0; bitctr < 8; bitctr++ {
			z := uint16(0)
			if (crc & 0x8000) != 0 {
				z = 0x1021
			}
			crc = (crc << 1) ^ z
		}
		Crc16Table[i] = crc
	}
}

// Compute CRC. Adapted from FAA ref above.
func crcCompute(data []byte) uint16 {
	ret := uint16(0)
	for i := 0; i < len(data); i++ {
		ret = Crc16Table[ret>>8] ^ (ret << 8) ^ uint16(data[i])
	}
	return ret
}

func prepareMessage(data []byte) []byte {
	// Compute CRC before modifying the message.
	crc := crcCompute(data)
	// Add the two CRC16 bytes before replacing control characters.
	data = append(data, byte(crc&0xFF))
	data = append(data, byte(crc>>8))

	tmp := []byte{0x7E} // Flag start.

	// Copy the message over, escaping 0x7E (Flag Byte) and 0x7D (Control-Escape).
	for i := 0; i < len(data); i++ {
		mv := data[i]
		if (mv == 0x7E) || (mv == 0x7D) {
			mv = mv ^ 0x20
			tmp = append(tmp, 0x7D)
		}
		tmp = append(tmp, mv)
	}

	tmp = append(tmp, 0x7E) // Flag end.

	return tmp
}

func makeLatLng(v float32) []byte {
	ret := make([]byte, 3)

	v = v / LON_LAT_RESOLUTION
	wk := int32(v)

	ret[0] = byte((wk & 0xFF0000) >> 16)
	ret[1] = byte((wk & 0x00FF00) >> 8)
	ret[2] = byte((wk & 0x0000FF))

	return ret
}

func isDetectedOwnshipValid() bool {
	return stratuxClock.Since(OwnshipTrafficInfo.Last_seen) < 10*time.Second
}

func makeOwnshipReport() bool {
	gpsValid := isGPSValid()
	selfOwnshipValid := isDetectedOwnshipValid()
	if !gpsValid && !selfOwnshipValid {
		return false
	}
	curOwnship := OwnshipTrafficInfo

	msg := make([]byte, 28)
	// See p.16.
	msg[0] = 0x0A // Message type "Ownship".

	msg[1] = 0x01 // Alert status, address type.

	code, _ := hex.DecodeString(globalSettings.OwnshipModeS)
	if len(code) != 3 {
		// Reserved dummy code.
		msg[2] = 0xF0
		msg[3] = 0x00
		msg[4] = 0x00
	} else {
		msg[2] = code[0] // Mode S address.
		msg[3] = code[1] // Mode S address.
		msg[4] = code[2] // Mode S address.
	}

	var tmp []byte
	if selfOwnshipValid {
		tmp = makeLatLng(curOwnship.Lat)
		msg[5] = tmp[0] // Latitude.
		msg[6] = tmp[1] // Latitude.
		msg[7] = tmp[2] // Latitude.
		tmp = makeLatLng(curOwnship.Lng)
		msg[8] = tmp[0]  // Longitude.
		msg[9] = tmp[1]  // Longitude.
		msg[10] = tmp[2] // Longitude.
	} else {
		tmp = makeLatLng(mySituation.GPSLatitude)
		msg[5] = tmp[0] // Latitude.
		msg[6] = tmp[1] // Latitude.
		msg[7] = tmp[2] // Latitude.
		tmp = makeLatLng(mySituation.GPSLongitude)
		msg[8] = tmp[0]  // Longitude.
		msg[9] = tmp[1]  // Longitude.
		msg[10] = tmp[2] // Longitude.
	}

	// This is **PRESSURE ALTITUDE**
	//FIXME: Temporarily removing "invalid altitude" when pressure altitude not available - using GPS altitude instead.
	//	alt := uint16(0xFFF) // 0xFFF "invalid altitude."

	var alt uint16
	var altf float64

	if selfOwnshipValid {
		altf = float64(curOwnship.Alt)
	} else if isTempPressValid() {
		altf = float64(mySituation.BaroPressureAltitude)
	} else {
		altf = float64(mySituation.GPSAltitudeMSL) //FIXME: Pass GPS altitude if PA not available. **WORKAROUND FOR FF**
	}

	altf = (altf + 1000) / 25

	alt = uint16(altf) & 0xFFF // Should fit in 12 bits.

	msg[11] = byte((alt & 0xFF0) >> 4) // Altitude.
	msg[12] = byte((alt & 0x00F) << 4)
	if selfOwnshipValid || isGPSGroundTrackValid() {
		msg[12] = msg[12] | 0x09 // "Airborne" + "True Track"
	}

	msg[13] = byte(0x80 | (mySituation.GPSNACp & 0x0F)) //Set NIC = 8 and use NACp from gps.go.

	gdSpeed := uint16(0) // 1kt resolution.
	if selfOwnshipValid && curOwnship.Speed_valid {
		gdSpeed = curOwnship.Speed
	} else if isGPSGroundTrackValid() {
		gdSpeed = uint16(mySituation.GPSGroundSpeed + 0.5)
	}

	// gdSpeed should fit in 12 bits.
	msg[14] = byte((gdSpeed & 0xFF0) >> 4)
	msg[15] = byte((gdSpeed & 0x00F) << 4)

	verticalVelocity := int16(0x800) // ft/min. 64 ft/min resolution.
	//TODO: 0x800 = no information available.
	// verticalVelocity should fit in 12 bits.
	msg[15] = msg[15] | byte((verticalVelocity&0x0F00)>>8)
	msg[16] = byte(verticalVelocity & 0xFF)

	// Track is degrees true, set from GPS true course.
	groundTrack := float32(0)
	if selfOwnshipValid {
		groundTrack = float32(curOwnship.Track)
	} else if isGPSGroundTrackValid() {
		groundTrack = mySituation.GPSTrueCourse
	}

	tempTrack := groundTrack + TRACK_RESOLUTION/2 // offset by half the 8-bit resolution to minimize binning error

	for tempTrack > 360 {
		tempTrack -= 360
	}
	for tempTrack < 0 {
		tempTrack += 360
	}

	trk := uint8(tempTrack / TRACK_RESOLUTION) // Resolution is ~1.4 degrees.

	//log.Printf("For groundTrack = %.2f°, tempTrack= %.2f, trk = %d (%f°)\n",groundTrack,tempTrack,trk,float32(trk)*TRACK_RESOLUTION)

	msg[17] = byte(trk)

	msg[18] = 0x01 // "Light (ICAO) < 15,500 lbs"

	if selfOwnshipValid {
		// Limit tail number to 7 characters.
		tail := curOwnship.Tail
		if len(tail) > 7 {
			tail = tail[:7]
		}
		// Copy tail number into message.
		for i := 0; i < len(tail); i++ {
			msg[19+i] = tail[i]
		}
	}
	// Create callsign "Stratux".
	msg[19] = 0x53
	msg[20] = 0x74
	msg[21] = 0x72
	msg[22] = 0x61
	msg[23] = 0x74
	msg[24] = 0x75
	msg[25] = 0x78

	sendGDL90(prepareMessage(msg), false)
	return true
}

func makeOwnshipGeometricAltitudeReport() bool {
	if !isGPSValid() {
		return false
	}
	msg := make([]byte, 5)
	// See p.28.
	msg[0] = 0x0B                                // Message type "Ownship Geo Alt".
	alt := int16(mySituation.GPSAltitudeMSL / 5) // GPS Altitude, encoded to 16-bit int using 5-foot resolution
	msg[1] = byte(alt >> 8)                      // Altitude.
	msg[2] = byte(alt & 0x00FF)                  // Altitude.

	//TODO: "Figure of Merit". 0x7FFF "Not available".
	msg[3] = 0x00
	msg[4] = 0x0A

	sendGDL90(prepareMessage(msg), false)
	return true
}

/*

	"SX" Stratux GDL90 message.
	http://hiltonsoftware.com/stratux/ for latest version (currently using V104)

*/

func makeStratuxStatus() []byte {
	msg := make([]byte, 29)
	msg[0] = 'S'
	msg[1] = 'X'
	msg[2] = 1

	msg[3] = 1 // "message version".

	// Version code. Messy parsing to fit into four bytes.
	thisVers := stratuxVersion[1:]                       // Skip first character, should be 'v'.
	m_str := thisVers[0:strings.Index(thisVers, ".")]    // Major version.
	mib_str := thisVers[strings.Index(thisVers, ".")+1:] // Minor and build version.

	tp := 0 // Build "type".
	mi_str := ""
	b_str := ""
	if strings.Index(mib_str, "rc") != -1 {
		tp = 3
		mi_str = mib_str[0:strings.Index(mib_str, "rc")]
		b_str = mib_str[strings.Index(mib_str, "rc")+2:]
	} else if strings.Index(mib_str, "r") != -1 {
		tp = 2
		mi_str = mib_str[0:strings.Index(mib_str, "r")]
		b_str = mib_str[strings.Index(mib_str, "r")+1:]
	} else if strings.Index(mib_str, "b") != -1 {
		tp = 1
		mi_str = mib_str[0:strings.Index(mib_str, "b")]
		b_str = mib_str[strings.Index(mib_str, "b")+1:]
	}

	// Convert to strings.
	m, _ := strconv.Atoi(m_str)
	mi, _ := strconv.Atoi(mi_str)
	b, _ := strconv.Atoi(b_str)

	msg[4] = byte(m)
	msg[5] = byte(mi)
	msg[6] = byte(tp)
	msg[7] = byte(b)

	//TODO: Hardware revision.
	msg[8] = 0xFF
	msg[9] = 0xFF
	msg[10] = 0xFF
	msg[11] = 0xFF

	// Valid and enabled flags.
	// Valid/Enabled: GPS portion.
	if isGPSValid() {
		switch mySituation.GPSFixQuality {
		case 1: // 1 = 3D GPS.
			msg[13] = 1
		case 2: // 2 = DGPS (SBAS /WAAS).
			msg[13] = 2
		default: // Zero.
		}
	}

	// Valid/Enabled: AHRS portion.
	if isAHRSValid() {
		msg[13] = msg[13] | (1 << 2)
	}

	// Valid/Enabled: Pressure altitude portion.
	if isTempPressValid() {
		msg[13] = msg[13] | (1 << 3)
	}

	// Valid/Enabled: CPU temperature portion.
	if isCPUTempValid() {
		msg[13] = msg[13] | (1 << 4)
	}

	// Valid/Enabled: UAT portion.
	if globalSettings.UAT_Enabled {
		msg[13] = msg[13] | (1 << 5)
	}

	// Valid/Enabled: ES portion.
	if globalSettings.ES_Enabled {
		msg[13] = msg[13] | (1 << 6)
	}

	// Ping provides ES and UAT
	if globalSettings.Ping_Enabled {
		msg[13] = msg[13] | (1 << 5) | (1 << 6)
	}

	// Valid/Enabled: GPS Enabled portion.
	if globalSettings.GPS_Enabled {
		msg[13] = msg[13] | (1 << 7)
	}

	// Valid/Enabled: AHRS Enabled portion.
	if globalSettings.IMU_Sensor_Enabled {
		msg[12] = 1 << 0
	}

	// Valid/Enabled: last bit unused.

	// Connected hardware: number of radios.
	msg[15] = msg[15] | (byte(globalStatus.Devices) & 0x3)

	// Connected hardware: IMU (spec really says just RY835AI, could revise for other IMUs
	if globalStatus.IMUConnected {
		msg[15] = msg[15] | (1 << 2)
	}

	// Number of GPS satellites locked.
	msg[16] = byte(globalStatus.GPS_satellites_locked)

	// Number of satellites tracked
	msg[17] = byte(globalStatus.GPS_satellites_tracked)

	// Number of UAT traffic targets.
	msg[18] = byte((globalStatus.UAT_traffic_targets_tracking & 0xFF00) >> 8)
	msg[19] = byte(globalStatus.UAT_traffic_targets_tracking & 0xFF)
	// Number of 1090ES traffic targets.
	msg[20] = byte((globalStatus.ES_traffic_targets_tracking & 0xFF00) >> 8)
	msg[21] = byte(globalStatus.ES_traffic_targets_tracking & 0xFF)

	// Number of UAT messages per minute.
	msg[22] = byte((globalStatus.UAT_messages_last_minute & 0xFF00) >> 8)
	msg[23] = byte(globalStatus.UAT_messages_last_minute & 0xFF)
	// Number of 1090ES messages per minute.
	msg[24] = byte((globalStatus.ES_messages_last_minute & 0xFF00) >> 8)
	msg[25] = byte(globalStatus.ES_messages_last_minute & 0xFF)

	// CPU temperature.
	v := uint16(float32(10.0) * globalStatus.CPUTemp)

	msg[26] = byte((v & 0xFF00) >> 8)
	msg[27] = byte(v & 0xFF)

	// Number of ADS-B towers. Map structure is protected by ADSBTowerMutex.
	ADSBTowerMutex.Lock()
	num_towers := uint8(len(ADSBTowers))

	msg[28] = byte(num_towers)

	// List of ADS-B towers (lat, lng).
	for _, tower := range ADSBTowers {
		tmp := makeLatLng(float32(tower.Lat))
		msg = append(msg, tmp[0]) // Latitude.
		msg = append(msg, tmp[1]) // Latitude.
		msg = append(msg, tmp[2]) // Latitude.

		tmp = makeLatLng(float32(tower.Lng))
		msg = append(msg, tmp[0]) // Longitude.
		msg = append(msg, tmp[1]) // Longitude.
		msg = append(msg, tmp[2]) // Longitude.
	}
	ADSBTowerMutex.Unlock()
	return prepareMessage(msg)
}

/*

	"Stratux" GDL90 message.

	Message ID 0xCC.
	Byte1: p p p p p p GPS AHRS
	First 6 bytes are protocol version codes.
	Protocol 1: GPS on/off | AHRS on/off.
*/

func makeStratuxHeartbeat() []byte {
	msg := make([]byte, 2)
	msg[0] = 0xCC // Message type "Stratux".
	msg[1] = 0
	if isGPSValid() {
		msg[1] = 0x02
	}
	if isAHRSValid() {
		msg[1] = msg[1] | 0x01
	}

	protocolVers := int8(1)
	msg[1] = msg[1] | byte(protocolVers<<2)

	return prepareMessage(msg)
}

func makeHeartbeat() []byte {
	msg := make([]byte, 7)
	// See p.10.
	msg[0] = 0x00 // Message type "Heartbeat".
	msg[1] = 0x01 // "UAT Initialized".
	if isGPSValid() {
		msg[1] = msg[1] | 0x80
	}
	msg[1] = msg[1] | 0x10 //FIXME: Addr talkback.

	nowUTC := time.Now().UTC()
	// Seconds since 0000Z.
	midnightUTC := time.Date(nowUTC.Year(), nowUTC.Month(), nowUTC.Day(), 0, 0, 0, 0, time.UTC)
	secondsSinceMidnightUTC := uint32(nowUTC.Sub(midnightUTC).Seconds())

	msg[2] = byte(((secondsSinceMidnightUTC >> 16) << 7) | 0x1) // UTC OK.
	msg[3] = byte((secondsSinceMidnightUTC & 0xFF))
	msg[4] = byte((secondsSinceMidnightUTC & 0xFFFF) >> 8)

	// TODO. Number of uplink messages. See p.12.
	// msg[5]
	// msg[6]

	return prepareMessage(msg)
}

func relayMessage(msgtype uint16, msg []byte) {
	ret := make([]byte, len(msg)+4)
	// See p.15.
	ret[0] = byte(msgtype) // Uplink message ID.
	ret[1] = 0x00          //TODO: Time.
	ret[2] = 0x00          //TODO: Time.
	ret[3] = 0x00          //TODO: Time.

	for i := 0; i < len(msg); i++ {
		ret[i+4] = msg[i]
	}

	sendGDL90(prepareMessage(ret), true)
}

func heartBeatSender() {
	timer := time.NewTicker(1 * time.Second)
	timerMessageStats := time.NewTicker(2 * time.Second)
	for {
		select {
		case <-timer.C:
			// Turn on green ACT LED on the Pi.
			ioutil.WriteFile("/sys/class/leds/led0/brightness", []byte("1\n"), 0644)

			sendGDL90(makeHeartbeat(), false)
			sendGDL90(makeStratuxHeartbeat(), false)
			sendGDL90(makeStratuxStatus(), false)
			makeOwnshipReport()
			makeOwnshipGeometricAltitudeReport()

			// --- debug code: traffic demo ---
			// Uncomment and compile to display large number of artificial traffic targets
			/*
				numTargets := uint32(36)
				hexCode := uint32(0xFF0000)

				for i := uint32(0); i < numTargets; i++ {
					tail := fmt.Sprintf("DEMO%d", i)
					alt := float32((i*117%2000)*25 + 2000)
					hdg := int32((i * 149) % 360)
					spd := float64(50 + ((i*23)%13)*37)

					updateDemoTraffic(i|hexCode, tail, alt, spd, hdg)

				}
			*/

			// ---end traffic demo code ---
			sendTrafficUpdates()
			updateStatus()
		case <-timerMessageStats.C:
			// Save a bit of CPU by not pruning the message log every 1 second.
			updateMessageStats()
		}
	}
}

func updateMessageStats() {
	t := make([]msg, 0)
	m := len(MsgLog)
	UAT_messages_last_minute := uint(0)
	ES_messages_last_minute := uint(0)

	ADSBTowerMutex.Lock()
	defer ADSBTowerMutex.Unlock()

	// Clear out ADSBTowers stats.
	for t, tinf := range ADSBTowers {
		tinf.Messages_last_minute = 0
		tinf.Energy_last_minute = 0
		ADSBTowers[t] = tinf
	}

	for i := 0; i < m; i++ {
		if stratuxClock.Since(MsgLog[i].TimeReceived) < 1*time.Minute {
			t = append(t, MsgLog[i])
			if MsgLog[i].MessageClass == MSGCLASS_UAT {
				UAT_messages_last_minute++
				if len(MsgLog[i].ADSBTowerID) > 0 { // Update tower stats.
					tid := MsgLog[i].ADSBTowerID

					if _, ok := ADSBTowers[tid]; !ok { // First time we've seen the tower? Start tracking.
						var newTower ADSBTower
						newTower.Lat = MsgLog[i].uatMsg.Lat
						newTower.Lng = MsgLog[i].uatMsg.Lon
						newTower.Signal_strength_max = -999 // dBmax = 0, so this needs to initialize below scale ( << -48 dB)
						ADSBTowers[tid] = newTower
					}

					twr := ADSBTowers[tid]
					twr.Signal_strength_now = MsgLog[i].Signal_strength

					twr.Energy_last_minute += uint64((MsgLog[i].Signal_amplitude) * (MsgLog[i].Signal_amplitude))
					twr.Messages_last_minute++
					if MsgLog[i].Signal_strength > twr.Signal_strength_max { // Update alltime max signal strength.
						twr.Signal_strength_max = MsgLog[i].Signal_strength
					}
					ADSBTowers[tid] = twr
				}
			} else if MsgLog[i].MessageClass == MSGCLASS_ES {
				ES_messages_last_minute++
			}
		}
	}
	MsgLog = t
	globalStatus.UAT_messages_last_minute = UAT_messages_last_minute
	globalStatus.ES_messages_last_minute = ES_messages_last_minute

	// Update "max messages/min" counters.
	if globalStatus.UAT_messages_max < UAT_messages_last_minute {
		globalStatus.UAT_messages_max = UAT_messages_last_minute
	}
	if globalStatus.ES_messages_max < ES_messages_last_minute {
		globalStatus.ES_messages_max = ES_messages_last_minute
	}

	// Update average signal strength over last minute for all ADSB towers.
	for t, tinf := range ADSBTowers {
		if tinf.Messages_last_minute == 0 || tinf.Energy_last_minute == 0 {
			tinf.Signal_strength_last_minute = -999
		} else {
			tinf.Signal_strength_last_minute = 10 * (math.Log10(float64((tinf.Energy_last_minute / tinf.Messages_last_minute))) - 6)
		}
		ADSBTowers[t] = tinf
	}

}

// Check if CPU temperature is valid. Assume <= 0 is invalid.
func isCPUTempValid() bool {
	return globalStatus.CPUTemp > 0
}

/*
	cpuMonitor() reads the RPi board temperature every second and updates it in globalStatus.
	This is broken out into its own function (run as its own goroutine) because the RPi temperature
	 monitor code is buggy, and often times reading this file hangs quite some time.
*/
func cpuMonitor() {
	timer := time.NewTicker(1 * time.Second)
	for {
		<-timer.C

		// Update CPUTemp.
		temp, err := ioutil.ReadFile("/sys/class/thermal/thermal_zone0/temp")
		tempStr := strings.Trim(string(temp), "\n")
		t := float32(-99.0)
		if err == nil {
			tInt, err := strconv.Atoi(tempStr)
			if err == nil {
				if tInt > 1000 {
					t = float32(tInt) / float32(1000.0)
				} else {
					t = float32(tInt) // case where Temp is returned as simple integer
				}
			}
		}
		if t >= -99.0 { // Only update if valid value was obtained.
			globalStatus.CPUTemp = t
		}

		// Update CPULoad.
		data, err := ioutil.ReadFile("/proc/loadavg")
		globalStatus.CPULoad = string(data[0:14])
	}
}

func updateStatus() {
	if mySituation.GPSFixQuality == 2 {
		globalStatus.GPS_solution = "GPS + SBAS (WAAS)"
	} else if mySituation.GPSFixQuality == 1 {
		globalStatus.GPS_solution = "3D GPS"
	} else if mySituation.GPSFixQuality == 6 {
		globalStatus.GPS_solution = "Dead Reckoning"
	} else if mySituation.GPSFixQuality == 0 {
		globalStatus.GPS_solution = "No Fix"
	} else {
		globalStatus.GPS_solution = "Unknown"
	}

	if !(globalStatus.GPS_connected) || !(isGPSConnected()) { // isGPSConnected looks for valid NMEA messages. GPS_connected is set by gpsSerialReader and will immediately fail on disconnected USB devices, or in a few seconds after "blocked" comms on ttyAMA0.

		mySituation.muSatellite.Lock()
		Satellites = make(map[string]SatelliteInfo)
		mySituation.muSatellite.Unlock()

		mySituation.GPSSatellites = 0
		mySituation.GPSSatellitesSeen = 0
		mySituation.GPSSatellitesTracked = 0
		mySituation.GPSFixQuality = 0
		globalStatus.GPS_solution = "Disconnected"
		globalStatus.GPS_connected = false
	}

	globalStatus.GPS_satellites_locked = mySituation.GPSSatellites
	globalStatus.GPS_satellites_seen = mySituation.GPSSatellitesSeen
	globalStatus.GPS_satellites_tracked = mySituation.GPSSatellitesTracked
	globalStatus.GPS_position_accuracy = mySituation.GPSHorizontalAccuracy

	// Update Uptime value
	globalStatus.Uptime = int64(stratuxClock.Milliseconds)
	globalStatus.UptimeClock = stratuxClock.Time

	usage = du.NewDiskUsage("/")
	globalStatus.DiskBytesFree = usage.Free()
	fileInfo, err := logFileHandle.Stat()
	if err == nil {
		globalStatus.Logfile_Size = fileInfo.Size()
	}
}

type WeatherMessage struct {
	Type              string
	Location          string
	Time              string
	Data              string
	LocaltimeReceived time.Time
}

// Send update to connected websockets.
func registerADSBTextMessageReceived(msg string, uatMsg *uatparse.UATMsg) {
	x := strings.Split(msg, " ")
	if len(x) < 5 {
		return
	}

	var wm WeatherMessage

	if (x[0] == "METAR") || (x[0] == "SPECI") {
		globalStatus.UAT_METAR_total++
	}
	if (x[0] == "TAF") || (x[0] == "TAF.AMD") {
		globalStatus.UAT_TAF_total++
	}
	if x[0] == "WINDS" {
		globalStatus.UAT_TAF_total++
	}
	if x[0] == "PIREP" {
		globalStatus.UAT_PIREP_total++
	}
	wm.Type = x[0]
	wm.Location = x[1]
	wm.Time = x[2]
	wm.Data = strings.Join(x[3:], " ")
	wm.LocaltimeReceived = stratuxClock.Time

	// Send to weatherUpdate channel for any connected clients.
	weatherUpdate.SendJSON(wm)
}

func UpdateUATStats(ProductID uint32) {
	switch ProductID {
	case 0, 20:
		globalStatus.UAT_METAR_total++
	case 1, 21:
		globalStatus.UAT_TAF_total++
	case 51, 52, 53, 54, 55, 56, 57, 58, 59, 60, 61, 62, 63, 64, 81, 82, 83:
		globalStatus.UAT_NEXRAD_total++
	// AIRMET and SIGMETS
	case 2, 3, 4, 6, 11, 12, 22, 23, 24, 26, 254:
		globalStatus.UAT_SIGMET_total++
	case 5, 25:
		globalStatus.UAT_PIREP_total++
	case 8:
		globalStatus.UAT_NOTAM_total++
	case 413:
		// Do nothing in the case since text is recorded elsewhere
		return
	default:
		globalStatus.UAT_OTHER_total++
	}
}

func parseInput(buf string) ([]byte, uint16) {
	//FIXME: We're ignoring all invalid format UAT messages (not sending to datalog).
	x := strings.Split(buf, ";") // Discard everything after the first ';'.
	s := x[0]
	if len(s) == 0 {
		return nil, 0
	}
	msgtype := uint16(0)
	isUplink := false

	if s[0] == '+' {
		isUplink = true
	}

	var thisSignalStrength int

	if /*isUplink &&*/ len(x) >= 3 {
		// See if we can parse out the signal strength.
		ss := x[2]
		//log.Printf("x[2] = %s\n",ss)
		if strings.HasPrefix(ss, "ss=") {
			ssStr := ss[3:]
			if ssInt, err := strconv.Atoi(ssStr); err == nil {
				thisSignalStrength = ssInt
				if isUplink && (ssInt > maxSignalStrength) { // only look at uplinks; ignore ADS-B and TIS-B/ADS-R messages
					maxSignalStrength = ssInt
				}
			} else {
				//log.Printf("Error was %s\n",err.Error())
			}
		}
	}

	if s[0] == '-' {
		parseDownlinkReport(s, int(thisSignalStrength))
	}

	s = s[1:]
	msglen := len(s) / 2

	if len(s)%2 != 0 { // Bad format.
		return nil, 0
	}

	if isUplink && msglen == UPLINK_FRAME_DATA_BYTES {
		msgtype = MSGTYPE_UPLINK
	} else if msglen == 48 {
		// With Reed Solomon appended
		msgtype = MSGTYPE_LONG_REPORT
	} else if msglen == 34 {
		msgtype = MSGTYPE_LONG_REPORT
	} else if msglen == 18 {
		msgtype = MSGTYPE_BASIC_REPORT
	} else {
		msgtype = 0
	}

	if msgtype == 0 {
		log.Printf("UNKNOWN MESSAGE TYPE: %s - msglen=%d\n", s, msglen)
	}

	// Now, begin converting the string into a byte array.
	frame := make([]byte, UPLINK_FRAME_DATA_BYTES)
	hex.Decode(frame, []byte(s))

	var thisMsg msg
	thisMsg.MessageClass = MSGCLASS_UAT
	thisMsg.TimeReceived = stratuxClock.Time
	thisMsg.Data = buf
	thisMsg.Signal_amplitude = thisSignalStrength
	if thisSignalStrength > 0 {
		thisMsg.Signal_strength = 20 * math.Log10((float64(thisSignalStrength))/1000)
	} else {
		thisMsg.Signal_strength = -999
	}
	thisMsg.Products = make([]uint32, 0)
	if msgtype == MSGTYPE_UPLINK {
		// Parse the UAT message.
		uatMsg, err := uatparse.New(buf)
		if err == nil {
			uatMsg.DecodeUplink()
			towerid := fmt.Sprintf("(%f,%f)", uatMsg.Lat, uatMsg.Lon)
			thisMsg.ADSBTowerID = towerid
			// Get all of the "product ids".
			for _, f := range uatMsg.Frames {
				thisMsg.Products = append(thisMsg.Products, f.Product_id)
				UpdateUATStats(f.Product_id)
				weatherRawUpdate.SendJSON(f)
			}
			// Get all of the text reports.
			textReports, _ := uatMsg.GetTextReports()
			for _, r := range textReports {
				registerADSBTextMessageReceived(r, uatMsg)
			}
			thisMsg.uatMsg = uatMsg
		}
	}

	MsgLog = append(MsgLog, thisMsg)
	logMsg(thisMsg)

	return frame, msgtype
}

var product_name_map = map[int]string{
	0:   "METAR",
	1:   "TAF",
	2:   "SIGMET",
	3:   "Conv SIGMET",
	4:   "AIRMET",
	5:   "PIREP",
	6:   "Severe Wx",
	7:   "Winds Aloft",
	8:   "NOTAM",           //"NOTAM (Including TFRs) and Service Status";
	9:   "D-ATIS",          //"Aerodrome and Airspace – D-ATIS";
	10:  "Terminal Wx",     //"Aerodrome and Airspace - TWIP";
	11:  "AIRMET",          //"Aerodrome and Airspace - AIRMET";
	12:  "SIGMET",          //"Aerodrome and Airspace - SIGMET/Convective SIGMET";
	13:  "SUA",             //"Aerodrome and Airspace - SUA Status";
	20:  "METAR",           //"METAR and SPECI";
	21:  "TAF",             //"TAF and Amended TAF";
	22:  "SIGMET",          //"SIGMET";
	23:  "Conv SIGMET",     //"Convective SIGMET";
	24:  "AIRMET",          //"AIRMET";
	25:  "PIREP",           //"PIREP";
	26:  "Severe Wx",       //"AWW";
	27:  "Winds Aloft",     //"Winds and Temperatures Aloft";
	51:  "NEXRAD",          //"National NEXRAD, Type 0 - 4 level";
	52:  "NEXRAD",          //"National NEXRAD, Type 1 - 8 level (quasi 6-level VIP)";
	53:  "NEXRAD",          //"National NEXRAD, Type 2 - 8 level";
	54:  "NEXRAD",          //"National NEXRAD, Type 3 - 16 level";
	55:  "NEXRAD",          //"Regional NEXRAD, Type 0 - low dynamic range";
	56:  "NEXRAD",          //"Regional NEXRAD, Type 1 - 8 level (quasi 6-level VIP)";
	57:  "NEXRAD",          //"Regional NEXRAD, Type 2 - 8 level";
	58:  "NEXRAD",          //"Regional NEXRAD, Type 3 - 16 level";
	59:  "NEXRAD",          //"Individual NEXRAD, Type 0 - low dynamic range";
	60:  "NEXRAD",          //"Individual NEXRAD, Type 1 - 8 level (quasi 6-level VIP)";
	61:  "NEXRAD",          //"Individual NEXRAD, Type 2 - 8 level";
	62:  "NEXRAD",          //"Individual NEXRAD, Type 3 - 16 level";
	63:  "NEXRAD Regional", //"Global Block Representation - Regional NEXRAD, Type 4 – 8 level";
	64:  "NEXRAD CONUS",    //"Global Block Representation - CONUS NEXRAD, Type 4 - 8 level";
	81:  "Tops",            //"Radar echo tops graphic, scheme 1: 16-level";
	82:  "Tops",            //"Radar echo tops graphic, scheme 2: 8-level";
	83:  "Tops",            //"Storm tops and velocity";
	101: "Lightning",       //"Lightning strike type 1 (pixel level)";
	102: "Lightning",       //"Lightning strike type 2 (grid element level)";
	151: "Lightning",       //"Point phenomena, vector format";
	201: "Surface",         //"Surface conditions/winter precipitation graphic";
	202: "Surface",         //"Surface weather systems";
	254: "G-AIRMET",        //"AIRMET, SIGMET: Bitmap encoding";
	351: "Time",            //"System Time";
	352: "Status",          //"Operational Status";
	353: "Status",          //"Ground Station Status";
	401: "Imagery",         //"Generic Raster Scan Data Product APDU Payload Format Type 1";
	402: "Text",
	403: "Vector Imagery", //"Generic Vector Data Product APDU Payload Format Type 1";
	404: "Symbols",
	405: "Text",
	411: "Text",    //"Generic Textual Data Product APDU Payload Format Type 1";
	412: "Symbols", //"Generic Symbolic Product APDU Payload Format Type 1";
	413: "Text",    //"Generic Textual Data Product APDU Payload Format Type 2";
}

func getProductNameFromId(product_id int) string {
	name, present := product_name_map[product_id]
	if present {
		return name
	}

	if product_id == 600 || (product_id >= 2000 && product_id <= 2005) {
		return "Custom/Test"
	}

	return fmt.Sprintf("Unknown (%d)", product_id)
}

type settings struct {
	UAT_Enabled          bool
	ES_Enabled           bool
	Ping_Enabled         bool
	GPS_Enabled          bool
	BMP_Sensor_Enabled   bool
	IMU_Sensor_Enabled   bool
	NetworkOutputs       []networkConnection
	SerialOutputs        map[string]serialConnection
	DisplayTrafficSource bool
	DEBUG                bool
	ReplayLog            bool
	AHRSLog              bool
	IMUMapping           [2]int // Map from aircraft axis to sensor axis: accelerometer
	PPM                  int
	OwnshipModeS         string
	WatchList            string
	DeveloperMode        bool
	StaticIps            []string
}

type status struct {
	Version                                    string
	Build                                      string
	HardwareBuild                              string
	Devices                                    uint32
	Connected_Users                            uint
	DiskBytesFree                              uint64
	UAT_messages_last_minute                   uint
	UAT_messages_max                           uint
	ES_messages_last_minute                    uint
	ES_messages_max                            uint
	UAT_traffic_targets_tracking               uint16
	ES_traffic_targets_tracking                uint16
	Ping_connected                             bool
	GPS_satellites_locked                      uint16
	GPS_satellites_seen                        uint16
	GPS_satellites_tracked                     uint16
	GPS_position_accuracy                      float32
	GPS_connected                              bool
	GPS_solution                               string
	GPS_detected_type                          uint
	Uptime                                     int64
	UptimeClock                                time.Time
	CPUTemp                                    float32
	CPULoad                                    string
	NetworkDataMessagesSent                    uint64
	NetworkDataMessagesSentNonqueueable        uint64
	NetworkDataBytesSent                       uint64
	NetworkDataBytesSentNonqueueable           uint64
	NetworkDataMessagesSentLastSec             uint64
	NetworkDataMessagesSentNonqueueableLastSec uint64
	NetworkDataBytesSentLastSec                uint64
	NetworkDataBytesSentNonqueueableLastSec    uint64
	UAT_METAR_total                            uint32
	UAT_TAF_total                              uint32
	UAT_NEXRAD_total                           uint32
	UAT_SIGMET_total                           uint32
	UAT_PIREP_total                            uint32
	UAT_NOTAM_total                            uint32
	UAT_OTHER_total                            uint32
	Errors                                     []string
	Logfile_Size                               int64

	BMPConnected bool
	IMUConnected bool
}

var globalSettings settings
var globalStatus status

func defaultSettings() {
	globalSettings.UAT_Enabled = true
	globalSettings.ES_Enabled = true
	globalSettings.GPS_Enabled = true
	globalSettings.IMU_Sensor_Enabled = true
	globalSettings.BMP_Sensor_Enabled = true
	//FIXME: Need to change format below.
	globalSettings.NetworkOutputs = []networkConnection{
		{Conn: nil, Ip: "", Port: 4000, Capability: NETWORK_GDL90_STANDARD | NETWORK_AHRS_GDL90},
		//		{Conn: nil, Ip: "", Port: 49002, Capability: NETWORK_AHRS_FFSIM},
	}
	globalSettings.DEBUG = false
	globalSettings.DisplayTrafficSource = false
	globalSettings.ReplayLog = false //TODO: 'true' for debug builds.
	globalSettings.AHRSLog = false
	globalSettings.IMUMapping = [2]int{-1, -3} // OpenFlightBox AHRS normal mapping
	globalSettings.OwnshipModeS = "F00000"
	globalSettings.DeveloperMode = false
	globalSettings.StaticIps = make([]string, 0)
}

func readSettings() {
	fd, err := os.Open(configLocation)
	if err != nil {
		log.Printf("can't read settings %s: %s\n", configLocation, err.Error())
		defaultSettings()
		return
	}
	defer fd.Close()
	buf := make([]byte, 1024)
	count, err := fd.Read(buf)
	if err != nil {
		log.Printf("can't read settings %s: %s\n", configLocation, err.Error())
		defaultSettings()
		return
	}
	var newSettings settings
	err = json.Unmarshal(buf[0:count], &newSettings)
	if err != nil {
		log.Printf("can't read settings %s: %s\n", configLocation, err.Error())
		defaultSettings()
		return
	}
	globalSettings = newSettings
	log.Printf("read in settings.\n")
}

func addSystemError(err error) {
	globalStatus.Errors = append(globalStatus.Errors, err.Error())
}

func saveSettings() {
	fd, err := os.OpenFile(configLocation, os.O_CREATE|os.O_WRONLY|os.O_TRUNC, os.FileMode(0644))
	if err != nil {
		err_ret := fmt.Errorf("can't save settings %s: %s", configLocation, err.Error())
		addSystemError(err_ret)
		log.Printf("%s\n", err_ret.Error())
		return
	}
	defer fd.Close()
	jsonSettings, _ := json.Marshal(&globalSettings)
	fd.Write(jsonSettings)
	log.Printf("wrote settings.\n")
}

func openReplay(fn string, compressed bool) (WriteCloser, error) {
	fp, err := os.OpenFile(fn, os.O_CREATE|os.O_WRONLY|os.O_APPEND, 0666)

	if err != nil {
		log.Printf("Failed to open log file '%s': %s\n", fn, err.Error())
		return nil, err
	}

	var ret WriteCloser
	if compressed {
		ret = gzip.NewWriter(fp) //FIXME: Close() on the gzip.Writer will not close the underlying file.
	} else {
		ret = fp
	}

	timeFmt := "Mon Jan 2 15:04:05 -0700 MST 2006"
	s := fmt.Sprintf("START,%s,%s\n", timeStarted.Format(timeFmt), time.Now().Format(timeFmt)) // Start time marker.

	ret.Write([]byte(s))
	return ret, err
}

/*
	fsWriteTest().
	 Makes a temporary file in 'dir', checks for error. Deletes the file.
*/

func fsWriteTest(dir string) error {
	fn := dir + "/.write_test"
	err := ioutil.WriteFile(fn, []byte("test\n"), 0644)
	if err != nil {
		return err
	}
	err = os.Remove(fn)
	return err
}

func printStats() {
	statTimer := time.NewTicker(30 * time.Second)
	diskUsageWarning := false
	for {
		<-statTimer.C
		var memstats runtime.MemStats
		runtime.ReadMemStats(&memstats)
		log.Printf("stats [started: %s]\n", humanize.RelTime(time.Time{}, stratuxClock.Time, "ago", "from now"))
		log.Printf(" - Disk bytes used = %s (%.1f %%), Disk bytes free = %s (%.1f %%)\n", humanize.Bytes(usage.Used()), 100*usage.Usage(), humanize.Bytes(usage.Free()), 100*(1-usage.Usage()))
		log.Printf(" - CPUTemp=%.02f deg C, MemStats.Alloc=%s, MemStats.Sys=%s, totalNetworkMessagesSent=%s\n", globalStatus.CPUTemp, humanize.Bytes(uint64(memstats.Alloc)), humanize.Bytes(uint64(memstats.Sys)), humanize.Comma(int64(totalNetworkMessagesSent)))
		log.Printf(" - CPU load %s\n", globalStatus.CPULoad)
		log.Printf(" - UAT/min %s/%s [maxSS=%.02f%%], ES/min %s/%s, Total traffic targets tracked=%s", humanize.Comma(int64(globalStatus.UAT_messages_last_minute)), humanize.Comma(int64(globalStatus.UAT_messages_max)), float64(maxSignalStrength)/10.0, humanize.Comma(int64(globalStatus.ES_messages_last_minute)), humanize.Comma(int64(globalStatus.ES_messages_max)), humanize.Comma(int64(len(seenTraffic))))
		log.Printf(" - Network data messages sent: %d total, %d nonqueueable.  Network data bytes sent: %d total, %d nonqueueable.\n", globalStatus.NetworkDataMessagesSent, globalStatus.NetworkDataMessagesSentNonqueueable, globalStatus.NetworkDataBytesSent, globalStatus.NetworkDataBytesSentNonqueueable)
		if globalSettings.GPS_Enabled {
			log.Printf(" - Last GPS fix: %s, GPS solution type: %d using %d satellites (%d/%d seen/tracked), NACp: %d, est accuracy %.02f m\n", stratuxClock.HumanizeTime(mySituation.GPSLastFixLocalTime), mySituation.GPSFixQuality, mySituation.GPSSatellites, mySituation.GPSSatellitesSeen, mySituation.GPSSatellitesTracked, mySituation.GPSNACp, mySituation.GPSHorizontalAccuracy)
			log.Printf(" - GPS vertical velocity: %.02f ft/sec; GPS vertical accuracy: %v m\n", mySituation.GPSVerticalSpeed, mySituation.GPSVerticalAccuracy)
		}
		if globalSettings.IMU_Sensor_Enabled {
			log.Printf(" - Last IMU read: %s\n", stratuxClock.HumanizeTime(mySituation.AHRSLastAttitudeTime))
		}
		if globalSettings.BMP_Sensor_Enabled {
			log.Printf(" - Last BMP read: %s\n", stratuxClock.HumanizeTime(mySituation.BaroLastMeasurementTime))
		}
		// Check if we're using more than 95% of the free space. If so, throw a warning (only once).
		if !diskUsageWarning && usage.Usage() > 0.95 {
			err_p := fmt.Errorf("Disk bytes used = %s (%.1f %%), Disk bytes free = %s (%.1f %%)", humanize.Bytes(usage.Used()), 100*usage.Usage(), humanize.Bytes(usage.Free()), 100*(1-usage.Usage()))
			addSystemError(err_p)
			diskUsageWarning = true
		}
		logStatus()
	}
}

var uatReplayDone bool

func uatReplay(f ReadCloser, replaySpeed uint64) {
	defer f.Close()
	rdr := bufio.NewReader(f)
	curTick := int64(0)
	for {
		buf, err := rdr.ReadString('\n')
		if err != nil {
			break
		}
		linesplit := strings.Split(buf, ",")
		if len(linesplit) < 2 { // Blank line or invalid.
			continue
		}
		if linesplit[0] == "START" { // Reset ticker, new start.
			curTick = 0
		} else { // If it's not "START", then it's a tick count.
			i, err := strconv.ParseInt(linesplit[0], 10, 64)
			if err != nil {
				log.Printf("invalid tick: '%s'\n", linesplit[0])
				continue
			}
			thisWait := (i - curTick) / int64(replaySpeed)

			if thisWait >= 120000000000 { // More than 2 minutes wait, skip ahead.
				log.Printf("UAT skipahead - %d seconds.\n", thisWait/1000000000)
			} else {
				time.Sleep(time.Duration(thisWait) * time.Nanosecond) // Just in case the units change.
			}

			p := strings.Trim(linesplit[1], " ;\r\n")
			buf := fmt.Sprintf("%s;\n", p)
			o, msgtype := parseInput(buf)
			if o != nil && msgtype != 0 {
				relayMessage(msgtype, o)
			}
			curTick = i
		}
	}
	uatReplayDone = true
}

func openReplayFile(fn string) ReadCloser {
	fp, err := os.Open(fn)
	if err != nil {
		log.Printf("error opening '%s': %s\n", fn, err.Error())
		os.Exit(1)
		return nil
	}

	var ret ReadCloser
	if strings.HasSuffix(fn, ".gz") { // Open as a compressed replay log, depending on the suffix.
		ret, err = gzip.NewReader(fp)
		if err != nil {
			log.Printf("error opening compressed log '%s': %s\n", fn, err.Error())
			os.Exit(1)
			return nil
		}
	} else {
		ret = fp
	}

	return ret
}

var stratuxClock *monotonic
var sigs = make(chan os.Signal, 1) // Signal catch channel (shutdown).

// Graceful shutdown.
func gracefulShutdown() {
	// Shut down SDRs.
	sdrKill()
	pingKill()

	// Shut down data logging.
	if dataLogStarted {
		closeDataLog()
	}

	pprof.StopCPUProfile()

	//TODO: Any other graceful shutdown functions.

	// Turn off green ACT LED on the Pi.
	ioutil.WriteFile("/sys/class/leds/led0/brightness", []byte("0\n"), 0644)
	os.Exit(1)
}

func signalWatcher() {
	sig := <-sigs
	log.Printf("signal caught: %s - shutting down.\n", sig.String())
	gracefulShutdown()
}

func clearDebugLogFile() {
	if logFileHandle != nil {
		_, err := logFileHandle.Seek(0, 0)
		if err != nil {
			log.Printf("Could not seek to the beginning of the logfile\n")
			return
		} else {
			err2 := logFileHandle.Truncate(0)
			if err2 != nil {
				log.Printf("Could not truncate the logfile\n")
				return
			}
			log.Printf("Logfile truncated\n")
		}
	}
}

func main() {
	// Catch signals for graceful shutdown.
	signal.Notify(sigs, syscall.SIGINT, syscall.SIGTERM)
	go signalWatcher()

	stratuxClock = NewMonotonic() // Start our "stratux clock".

	// Set up mySituation, do it here so logging JSON doesn't panic
	mySituation.muGPS = &sync.Mutex{}
	mySituation.muGPSPerformance = &sync.Mutex{}
	mySituation.muAttitude = &sync.Mutex{}
	mySituation.muBaro = &sync.Mutex{}
	mySituation.muSatellite = &sync.Mutex{}

	// Set up status.
	globalStatus.Version = stratuxVersion
	globalStatus.Build = stratuxBuild
	globalStatus.Errors = make([]string, 0)
	//FlightBox: detect via presence of /etc/FlightBox file.
	if _, err := os.Stat("/etc/FlightBox"); !os.IsNotExist(err) {
		globalStatus.HardwareBuild = "FlightBox"
		logDirf = logDir_FB
	} else { // if not using the FlightBox config, use "normal" log file locations
		logDirf = logDir
	}
	debugLogf = filepath.Join(logDirf, debugLogFile)
	dataLogFilef = filepath.Join(logDirf, dataLogFile)
	//FIXME: All of this should be removed by 08/01/2016.
	// Check if Raspbian version is <8.0. Throw a warning if so.
	vt, err := ioutil.ReadFile("/etc/debian_version")
	if err == nil {
		vtS := strings.Trim(string(vt), "\n")
		vtF, err := strconv.ParseFloat(vtS, 32)
		if err == nil {
			if vtF < 8.0 {
				var err_os error
				if globalStatus.HardwareBuild == "FlightBox" {
					err_os = fmt.Errorf("You are running an old Stratux image that can't be updated fully and is now deprecated. Visit https://www.openflightsolutions.com/flightbox/image-update-required for further information.")
				} else {
					err_os = fmt.Errorf("You are running an old Stratux image that can't be updated fully and is now deprecated. Visit http://stratux.me/ to update using the latest release image.")
				}
				addSystemError(err_os)
			} else {
				// Running Jessie or better. Remove some old init.d files.
				//  This made its way in here because /etc/init.d/stratux invokes the update script, which can't delete the init.d file.
				os.Remove("/etc/init.d/stratux")
				os.Remove("/etc/rc2.d/S01stratux")
				os.Remove("/etc/rc6.d/K01stratux")
			}
		}
	}

	//	replayESFilename := flag.String("eslog", "none", "ES Log filename")
	replayUATFilename := flag.String("uatlog", "none", "UAT Log filename")
	replayFlag := flag.Bool("replay", false, "Replay file flag")
	replaySpeed := flag.Int("speed", 1, "Replay speed multiplier")
	stdinFlag := flag.Bool("uatin", false, "Process UAT messages piped to stdin")

	cpuprofile := flag.String("cpuprofile", "", "write cpu profile to file")

	flag.Parse()

	timeStarted = time.Now()
	runtime.GOMAXPROCS(runtime.NumCPU()) // redundant with Go v1.5+ compiler

<<<<<<< HEAD
	// Duplicate log.* output to debugLogFile.
=======
	// Start CPU profile, if requested.
	if *cpuprofile != "" {
		f, err := os.Create(*cpuprofile)
		if err != nil {
			log.Fatal(err)
		}
		log.Printf("Writing CPU profile to: %s\n", *cpuprofile)
		pprof.StartCPUProfile(f)
	}

	// Duplicate log.* output to debugLog.
>>>>>>> 744939d9
	fp, err := os.OpenFile(debugLogf, os.O_CREATE|os.O_WRONLY|os.O_APPEND, 0666)
	if err != nil {
		err_log := fmt.Errorf("Failed to open '%s': %s", debugLogf, err.Error())
		addSystemError(err_log)
		log.Printf("%s\n", err_log.Error())
	} else {
		defer fp.Close()
		// Keep the logfile handle for later use
		logFileHandle = fp
		mfp := io.MultiWriter(fp, os.Stdout)
		log.SetOutput(mfp)
	}

	log.Printf("Stratux %s (%s) starting.\n", stratuxVersion, stratuxBuild)

	ADSBTowers = make(map[string]ADSBTower)
	ADSBTowerMutex = &sync.Mutex{}
	MsgLog = make([]msg, 0)

	// Start the management interface.
	go managementInterface()

	crcInit() // Initialize CRC16 table.

	sdrInit()
	pingInit()
	initTraffic()

	// Read settings.
	readSettings()

	// Disable replay logs when replaying - so that messages replay data isn't copied into the logs.
	// Override after reading in the settings.
	if *replayFlag == true {
		log.Printf("Replay file %s\n", *replayUATFilename)
		globalSettings.ReplayLog = false
	}

	if globalSettings.DeveloperMode == true {
		log.Printf("Developer mode set\n")
	}

	//FIXME: Only do this if data logging is enabled.
	initDataLog()

	// Start the AHRS sensor monitoring.
	initI2CSensors()

	// Start the GPS external sensor monitoring.
	initGPS()

	// Start the heartbeat message loop in the background, once per second.
	go heartBeatSender()

	// Initialize the (out) network handler.
	initNetwork()

	// Start printing stats periodically to the logfiles.
	go printStats()

	// Monitor RPi CPU temp.
	go cpuMonitor()

	reader := bufio.NewReader(os.Stdin)

	if *replayFlag == true {
		fp := openReplayFile(*replayUATFilename)

		playSpeed := uint64(*replaySpeed)
		log.Printf("Replay speed: %dx\n", playSpeed)
		go uatReplay(fp, playSpeed)

		for {
			time.Sleep(1 * time.Second)
			if uatReplayDone {
				//&& esDone {
				return
			}
		}

	} else if *stdinFlag == true {
		for {
			buf, err := reader.ReadString('\n')
			if err != nil {
				log.Printf("lost stdin.\n")
				break
			}
			o, msgtype := parseInput(buf)
			if o != nil && msgtype != 0 {
				relayMessage(msgtype, o)
			}
		}
	} else {
		// wait indefinitely
		select {}
	}
}<|MERGE_RESOLUTION|>--- conflicted
+++ resolved
@@ -1429,9 +1429,6 @@
 	timeStarted = time.Now()
 	runtime.GOMAXPROCS(runtime.NumCPU()) // redundant with Go v1.5+ compiler
 
-<<<<<<< HEAD
-	// Duplicate log.* output to debugLogFile.
-=======
 	// Start CPU profile, if requested.
 	if *cpuprofile != "" {
 		f, err := os.Create(*cpuprofile)
@@ -1443,7 +1440,6 @@
 	}
 
 	// Duplicate log.* output to debugLog.
->>>>>>> 744939d9
 	fp, err := os.OpenFile(debugLogf, os.O_CREATE|os.O_WRONLY|os.O_APPEND, 0666)
 	if err != nil {
 		err_log := fmt.Errorf("Failed to open '%s': %s", debugLogf, err.Error())
