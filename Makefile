GOOS   ?= linux
GOARCH ?= arm
GOARM  ?= 7

all:
<<<<<<< HEAD
	GOOS=$(GOOS) GOARCH=$(GOARCH) GOARM=$(GOARM) go get -t -d -v ./...
	GOOS=$(GOOS) GOARCH=$(GOARCH) GOARM=$(GOARM) go build main/gen_gdl90.go main/traffic.go main/ry835ai.go main/network.go

test:
	sh -c true
=======
	GOOS=$(GOOS) GOARCH=$(GOARCH) GOARM=$(GOARM) go build gen_gdl90.go traffic.go ry835ai.go network.go managementinterface.go
>>>>>>> c6736fe2

install:
	cp -f gen_gdl90 /usr/bin/gen_gdl90
	chmod 755 /usr/bin/gen_gdl90
clean:
	rm -f gen_gdl90<|MERGE_RESOLUTION|>--- conflicted
+++ resolved
@@ -3,15 +3,11 @@
 GOARM  ?= 7
 
 all:
-<<<<<<< HEAD
 	GOOS=$(GOOS) GOARCH=$(GOARCH) GOARM=$(GOARM) go get -t -d -v ./...
-	GOOS=$(GOOS) GOARCH=$(GOARCH) GOARM=$(GOARM) go build main/gen_gdl90.go main/traffic.go main/ry835ai.go main/network.go
+	GOOS=$(GOOS) GOARCH=$(GOARCH) GOARM=$(GOARM) go build main/gen_gdl90.go main/traffic.go main/ry835ai.go main/network.go managementinterface.go
 
 test:
 	sh -c true
-=======
-	GOOS=$(GOOS) GOARCH=$(GOARCH) GOARM=$(GOARM) go build gen_gdl90.go traffic.go ry835ai.go network.go managementinterface.go
->>>>>>> c6736fe2
 
 install:
 	cp -f gen_gdl90 /usr/bin/gen_gdl90
