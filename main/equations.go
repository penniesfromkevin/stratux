/*
	Copyright (c) 2016 AvSquirrel (https://github.com/AvSquirrel)
	Distributable under the terms of the "BSD New" License
	that can be found in the LICENSE file, herein included
	as part of this header.

	equations.go: Math and statistics library used to support AHRS
         and other fuctions of Stratux package
*/

package main

import (
	"fmt"
	"math"
)

// linReg calculates slope and intercept for a least squares linear regression of y[] vs x[]
// Returns error if fewer than two data points in each series, or if series lengths are different

func linReg(x, y []float64) (slope, intercept float64, valid bool) {

	n := len(x)
	nf := float64(n)

	if n != len(y) {
		fmt.Printf("linReg: Lengths not equal\n")
		return math.NaN(), math.NaN(), false
	}

	if n < 2 {
		fmt.Printf("linReg: Lengths too short\n")
		return math.NaN(), math.NaN(), false
	}

	var Sx, Sy, Sxx, Sxy, Syy float64

	for i := range x {
		Sx += x[i]
		Sy += y[i]
		Sxx += x[i] * x[i]
		Sxy += x[i] * y[i]
		Syy += y[i] * y[i]
	}

	if nf*Sxx == Sx*Sx {
		fmt.Printf("linReg: Infinite slope\n")
		return math.NaN(), math.NaN(), false
	}

	// Calculate slope and intercept
	slope = (nf*Sxy - Sx*Sy) / (nf*Sxx - Sx*Sx)
	intercept = Sy/nf - slope*Sx/nf
	valid = true
	return
}

// linRegWeighted calculates slope and intercept for a weighted least squares
// linear regression of y[] vs x[], given weights w[] for each point.
// Returns error if fewer than two data points in each series, if series lengths are different,
// if weights sum to zero, or if slope is infinite

func linRegWeighted(x, y, w []float64) (slope, intercept float64, valid bool) {

	n := len(x)

	if n != len(y) || n != len(w) {
		fmt.Printf("linRegWeighted: Lengths not equal\n")
		return math.NaN(), math.NaN(), false
	}

	if n < 2 {
		fmt.Printf("linRegWeighted: Lengths too short\n")
		return math.NaN(), math.NaN(), false
	}

	//var Sx, Sy, Sxx, Sxy, Syy float64
	var Sw, Swx, Swy, Swxx, Swxy, Swyy float64

	for i := range x {
		Sw += w[i]
		Swxy += w[i] * x[i] * y[i]
		Swx += w[i] * x[i]
		Swy += w[i] * y[i]
		Swxx += w[i] * x[i] * x[i]
		Swyy += w[i] * y[i] * y[i]
		/*
			Sx += x[i]
			Sy += y[i]
			Sxx += x[i]*x[i]
			Sxy += x[i]*y[i]
			Syy += y[i]*y[i]
		*/
	}

	if Sw == 0 {
		fmt.Printf("linRegWeighted: Sum of weights is zero\n")
		return math.NaN(), math.NaN(), false
	}

	if Sw*Swxx == Swx*Swx {
		fmt.Printf("linRegWeighted: Infinite slope\n")
		return math.NaN(), math.NaN(), false
	}

	// Calculate slope and intercept
	slope = (Sw*Swxy - Swx*Swy) / (Sw*Swxx - Swx*Swx)
	intercept = Swy/Sw - slope*Swx/Sw
	valid = true
	return
}

// triCubeWeight returns the value of the tricube weight function
// at point x, for the given center and halfwidth.
func triCubeWeight(center, halfwidth, x float64) float64 {
	var weight, x_t float64
	x_t = math.Abs((x - center) / halfwidth)
	if x_t < 1 {
		weight = math.Pow((1 - math.Pow(x_t, 3)), 3)
	} else {
		weight = 0
	}
	return weight
}

// arrayMin calculates the minimum value in array x
func arrayMin(x []float64) (float64, bool) {
	if len(x) < 1 {
		fmt.Printf("arrayMin: Length too short\n")
		return math.NaN(), false
	}

	min := x[0]
	for i := range x {
		if x[i] < min {
			min = x[i]
		}
	}
	return min, true
}

// arrayMax calculates the maximum value in array x
func arrayMax(x []float64) (float64, bool) {
	if len(x) < 1 {
		fmt.Printf("arrayMax: Length too short\n")
		return math.NaN(), false
	}

	max := x[0]
	for i := range x {
		if x[i] > max {
			max = x[i]
		}
	}
	return max, true
}

// arrayRange calculates the range of values in array x
func arrayRange(x []float64) (float64, bool) {
	max, err1 := arrayMax(x)
	min, err2 := arrayMin(x)

	if !err1 || !err2 {
		fmt.Printf("Error calculating range\n")
		return math.NaN(), false
	}

	return (max - min), true
}

// mean returns the arithmetic mean of array x
func mean(x []float64) (float64, bool) {
	if len(x) < 1 {
		fmt.Printf("mean: Length too short\n")
		return math.NaN(), false
	}

	sum := 0.0
	nf := float64(len(x))

	for i := range x {
		sum += x[i]
	}

	return sum / nf, true
}

// stdev estimates the sample standard deviation of array x
func stdev(x []float64) (float64, bool) {
	if len(x) < 2 {
		fmt.Printf("stdev: Length too short\n")
		return math.NaN(), false
	}

	nf := float64(len(x))
	xbar, xbarValid := mean(x)

	if !xbarValid {
		fmt.Printf("stdev: Error calculating xbar\n")
		return math.NaN(), false
	}

	sumsq := 0.0

	for i := range x {
		sumsq += (x[i] - xbar) * (x[i] - xbar)
	}

	return math.Pow(sumsq/(nf-1), 0.5), true
}

// radians converts angle from degrees, and returns its value in radians
func radians(angle float64) float64 {
	return angle * math.Pi / 180.0
}

// degrees converts angle from radians, and returns its value in degrees
func degrees(angle float64) float64 {
	return angle * 180.0 / math.Pi
}

// radiansRel converts angle from degrees, and returns its value in radians in the range -Pi to + Pi
func radiansRel(angle float64) float64 {
	for angle > 180 {
		angle -= 360
	}
	for angle < -180 {
		angle += 360
	}
	return angle * math.Pi / 180.0
}

// degreesRel converts angle from radians, and returns its value in the range of -180 to +180 degrees
func degreesRel(angle float64) float64 {
	for angle > math.Pi {
		angle -= 2 * math.Pi
	}
	for angle < -math.Pi {
		angle += 2 * math.Pi
	}
	return angle * 180.0 / math.Pi
}

// degreesHdg converts angle from radians, and returns its value in the range of 0+ to 360 degrees
func degreesHdg(angle float64) float64 {
	for angle < 0 {
		angle += 2 * math.Pi
	}
	return angle * 180.0 / math.Pi
}

// roundToInt16 cheaply rounds a float64 to an int16, rather than truncating
func roundToInt16(in float32) (out int16) {
	if in >= 0 {
		out = int16(in + 0.5)
	} else {
		out = int16(in - 0.5)
	}
	return
}

/*
Distance functions based on rectangular coordinate systems
Simple calculations and "good enough" on small scale (± 1° of lat / lon)
suitable for relative distance to nearby traffic
*/

// distRect returns distance and bearing to target #2 (e.g. traffic) from target #1 (e.g. ownship)
// Inputs are lat / lon of both points in decimal degrees
// Outputs are distance in meters and bearing in degrees (0° = north, 90° = east)
// Secondary outputs are north and east components of distance in meters (north, east positive)

func distRect(lat1, lon1, lat2, lon2 float64) (dist, bearing, distN, distE float64) {
	radius_earth := 6371008.8 // meters; mean radius
	dLat := radiansRel(lat2 - lat1)
	avgLat := radiansRel((lat2 + lat1) / 2)
	dLon := radiansRel(lon2 - lon1)
	distN = dLat * radius_earth
	distE = dLon * radius_earth * math.Abs(math.Cos(avgLat))
	dist = math.Pow(distN*distN+distE*distE, 0.5)
	bearing = math.Atan2(distE, distN)
	bearing = degreesHdg(bearing)
	return
}

// distRectNorth returns north-south distance from point 1 to point 2.
// Inputs are lat in decimal degrees. Output is distance in meters (east positive)
func distRectNorth(lat1, lat2 float64) float64 {
	var dist float64
	radius_earth := 6371008.8 // meters; mean radius
	dLat := radiansRel(lat2 - lat1)
	dist = dLat * radius_earth
	return dist
}

// distRectEast returns east-west distance from point 1 to point 2.
// Inputs are lat/lon in decimal degrees. Output is distance in meters (north positive)
func distRectEast(lat1, lon1, lat2, lon2 float64) float64 {
	var dist float64
	radius_earth := 6371008.8 // meters; mean radius
	//dLat := radiansRel(lat2 - lat1) // unused
	avgLat := radiansRel((lat2 + lat1) / 2)
	dLon := radiansRel(lon2 - lon1)
	dist = dLon * radius_earth * math.Abs(math.Cos(avgLat))
	return dist
}

/*
Distance functions: Polar coordinate systems
More accurate over longer distances
*/

// distance calculates distance between two points using the law of cosines.
// Inputs are lat / lon of both points in decimal degrees
// Outputs are distance in meters and bearing to the target from origin in degrees (0° = north, 90° = east)
func distance(lat1, lon1, lat2, lon2 float64) (dist, bearing float64) {
	radius_earth := 6371008.8 // meters; mean radius

	lat1 = radians(lat1)
	lon1 = radians(lon1)
	lat2 = radians(lat2)
	lon2 = radians(lon2)

	dist = math.Acos(math.Sin(lat1)*math.Sin(lat2)+math.Cos(lat1)*math.Cos(lat2)*math.Cos(lon2-lon1)) * radius_earth

	var x, y float64

	x = math.Cos(lat1)*math.Sin(lat2) - math.Sin(lat1)*math.Cos(lat2)*math.Cos(lon2-lon1)
	y = math.Sin(lon2-lon1) * math.Cos(lat2)

	bearing = degreesHdg(math.Atan2(y, x))

	return
}

<<<<<<< HEAD
// CalcAltitude determines the pressure altitude (feet) from the atmospheric pressure (hPa)
func CalcAltitude(press float64) (altitude float64) {
	altitude = 145366.45 * (1.0 - math.Pow(press/1013.25, 0.190284))
	return
=======
// golang only defines min/max for float64. Really.
func iMin(x, y int) int {
    if x < y {
        return x
    }
    return y
}

func iMax(x, y int) int {
    if x > y {
        return x
    }
    return y
>>>>>>> d242233e
}<|MERGE_RESOLUTION|>--- conflicted
+++ resolved
@@ -333,24 +333,23 @@
 	return
 }
 
-<<<<<<< HEAD
 // CalcAltitude determines the pressure altitude (feet) from the atmospheric pressure (hPa)
 func CalcAltitude(press float64) (altitude float64) {
 	altitude = 145366.45 * (1.0 - math.Pow(press/1013.25, 0.190284))
 	return
-=======
+}
+
 // golang only defines min/max for float64. Really.
 func iMin(x, y int) int {
-    if x < y {
-        return x
-    }
-    return y
+	if x < y {
+		return x
+	}
+	return y
 }
 
 func iMax(x, y int) int {
-    if x > y {
-        return x
-    }
-    return y
->>>>>>> d242233e
+	if x > y {
+		return x
+	}
+	return y
 }