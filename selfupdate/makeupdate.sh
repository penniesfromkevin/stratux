#!/bin/bash

#apt-get install -y dh-make

stratuxVersion=`git describe --tags --abbrev=0`
stratuxBuild=`git log -n 1 --pretty=%H`

echo
echo
echo "Packaging ${stratuxVersion} (${stratuxBuild})."
echo
echo

cd ..
make
rm -rf work
mkdir -p work/bin
cp gen_gdl90 work/bin/
cp fancontrol work/bin/
cp libdump978.so work/bin/
cp linux-mpu9150/libimu.so work/bin/
cp __lib__systemd__system__stratux.service work/bin/
cp __root__stratux-pre-start.sh work/bin/
cp dump1090/dump1090 work/bin/
cp -r web work/bin/
cp image/hostapd.conf work/bin/
cp image/hostapd-edimax.conf work/bin/
cp image/config.txt work/bin/
cp image/rtl-sdr-blacklist.conf work/bin/
cp image/bashrc.txt work/bin/
cp image/modules.txt work/bin/
cp image/stxAliases.txt work/bin/
cp image/hostapd_manager.sh work/bin/
cp image/sdr-tool.sh work/bin/
cp image/10-stratux.rules work/bin/
cp image/99-uavionix.rules work/bin/
cp image/motd work/bin/
cp image/stratux-wifi.sh work/bin/
cp image/rc.local work/bin/
cp image/dhcpd.conf work/bin/
cp image/interfaces work/bin/
<<<<<<< HEAD
cp test-data/ahrs/ahrs_table.log work/bin/
cp ahrs_approx work/bin/

=======
cp image/logrotate.conf work/bin
>>>>>>> 607310af

#TODO: librtlsdr.
cd work/
cat ../selfupdate/update_header.sh >update.sh

echo "stratuxVersion=${stratuxVersion}" >>update.sh
echo "stratuxBuild=${stratuxBuild}" >>update.sh


find bin/ -type d | sed -e 's/^bin\///' | grep -v '^$' | while read dn; do
	echo "mkdir -p $dn" >>update.sh
done
find bin/ -type f | while read fn; do
	echo -n "packaging $fn... "
	UPFN=`echo $fn | sed -e 's/^bin\///'`
	echo "cat >${UPFN}.b64 <<__EOF__" >>update.sh
	gzip -c $fn | base64 >>update.sh
	echo "__EOF__" >>update.sh
	echo "base64 -d ${UPFN}.b64 | gzip -d -c >${UPFN}" >>update.sh
	echo "rm -f ${UPFN}.b64" >>update.sh
	echo "done"
done
cat ../selfupdate/update_footer.sh >>update.sh

chmod +x update.sh

OUTF="update-stratux-${stratuxVersion}-${stratuxBuild:0:10}.sh"
mv update.sh $OUTF


echo
echo
echo "$OUTF ready."
echo
echo<|MERGE_RESOLUTION|>--- conflicted
+++ resolved
@@ -39,13 +39,12 @@
 cp image/rc.local work/bin/
 cp image/dhcpd.conf work/bin/
 cp image/interfaces work/bin/
-<<<<<<< HEAD
+
 cp test-data/ahrs/ahrs_table.log work/bin/
 cp ahrs_approx work/bin/
 
-=======
 cp image/logrotate.conf work/bin
->>>>>>> 607310af
+
 
 #TODO: librtlsdr.
 cd work/
